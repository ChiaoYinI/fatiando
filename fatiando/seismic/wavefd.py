r"""
Finite difference solution of wave equation for isotropic media.

**2D**

* :func:`~fatiando.seismic.wavefd.elastic_psv`: Simulates the coupled P and SV
  elastic waves using the Parsimonious Staggered Grid method of Luo and
  Schuster (1990)
* :func:`~fatiando.seismic.wavefd.elastic_sh`: Simulates SH elastic waves using
  the Equivalent Staggered Grid method of Di Bartolo et al. (2012)
* :func:`~fatiando.seismic.wavefd.scalar`: Simulates scalar waves using simple
  explicit finite differences scheme - Non-Staggered Grid 
  (4th order space and 2nd in time)

**3D**

* :func:`~fatiando.seismic.wavefd.scalar3_esg`: Simulates 3D acoustic waves
  using FD Equivalent Staggered Grid (4th order space and 2nd in time) same
  Di Bartolo method

**Sources**

* :class:`~fatiando.seismic.wavefd.MexHatSource`: Mexican hat wavelet source
* :class:`~fatiando.seismic.wavefd.SinSqrSource`: Sine squared source
* :class:`~fatiando.seismic.wavefd.GaussSource`: Gauss derivative source
* :func:`~fatiando.seismic.wavefd.blast_source`: A source blasting in all
  directions

**Auxiliary functions**

* :func:`~fatiando.seismic.wavefd.lame_lamb`: Calculate the lambda Lame
  parameter
* :func:`~fatiando.seismic.wavefd.lame_mu`: Calculate the mu Lame parameter
* :func:`~fatiando.seismic.wavefd.xz2ps`: Convert x and z displacements to
  representations of P and S waves
* :func:`~fatiando.seismic.wavefd.maxdt`: Calculate the maximum time step for
  staggered grid wave simulations with 2nd in time and 4th in space
* :func:`~fatiando.seismic.wavefd.scalar_maxdt`: Calculate the maximum time
  step for a scalar (non-staggered grid) wave simulation

**Theory**

A good place to start is the equation of motion for elastic isotropic materials

.. math::

    \partial_j \tau_{ij} - \rho \partial_t^2 u_i = -f_i

where :math:`\tau_{ij}` is the stress tensor, :math:`\rho` the density,
:math:`u_i` the displacement (particle motion) and :math:`f_i` is the source
term.
But what I'm interested in modeling are the displacements in x, y and z.
They are what is recorded by the seismometers.
Luckily, I can use Hooke's law to write the stress tensor as a function of the
displacements

.. math::

    \tau_{ij} = \lambda\delta_{ij}\partial_k u_k +
    \mu(\partial_i u_j + \partial_j u_i)

where :math:`\lambda` and :math:`\mu` are the Lame parameters and
:math:`\delta_{ij}` is the Kronecker delta.
Just as a reminder, in tensor notation, :math:`\partial_k u_k` is the divergent
of :math:`\mathbf{u}`. Free indices (not :math:`i,j`) represent a summation.

In a 2D medium, there is no variation in one of the directions.
So I'll choose the y direction for this purpose, so all y-derivatives cancel
out.
Looking at the second component of the equation of motion

.. math::

    \partial_x\tau_{xy} + \underbrace{\partial_y\tau_{yy}}_{0} +
    \partial_z\tau_{yz}  -  \rho \partial_t^2 u_y = -f_y

Substituting the stress formula in the above equation yields

.. math::

    \partial_x\mu\partial_x u_y  + \partial_z\mu\partial_z u_y
    - \rho\partial_t^2 u_y = -f_y

which is the wave equation for horizontally polarized S waves, i.e. SH waves.
This equation is solved here using the Equivalent Staggered Grid (ESG) method
of Di Bartolo et al. (2012).
This method was developed for acoustic (pressure) waves but can be applied
without modification to SH waves.

Canceling the y derivatives in the first and third components of the equation
of motion

.. math::

    \partial_x\tau_{xx} + \partial_z\tau_{xz} - \rho \partial_t^2 u_x = -f_x

.. math::

    \partial_x\tau_{xz} + \partial_z\tau_{zz} - \rho \partial_t^2 u_z = -f_z

And the corresponding stress components are

.. math::

    \tau_{xx} = (\lambda + 2\mu)\partial_x u_x + \lambda\partial_z u_z

.. math::

    \tau_{zz} = (\lambda + 2\mu)\partial_z u_z + \lambda\partial_x u_x

.. math::

    \tau_{xz} = \mu( \partial_x u_z + \partial_z u_x)

This means that the displacements in x and z are coupled and must be solved
together.
This equation describes the motion of pressure (P) and vertically polarized S
waves (SV).
The method used here to solve these equations is the Parsimonious Staggered
Grid (PSG) of Luo and Schuster (1990).


**References**

Di Bartolo, L., C. Dors, and W. J. Mansur (2012), A new family of
finite-difference schemes to solve the heterogeneous acoustic wave equation,
Geophysics, 77(5), T187-T199, doi:10.1190/geo2011-0345.1.

Luo, Y., and G. Schuster (1990), Parsimonious staggered grid
finite-differencing of the wave equation, Geophysical Research Letters, 17(2),
155-158, doi:10.1029/GL017i002p00155.

----

"""
from __future__ import division

import numpy
import scipy.sparse
import scipy.sparse.linalg

try:
    from fatiando.seismic._wavefd import *
except:
    def not_implemented(*args, **kwargs):
        raise NotImplementedError(
<<<<<<< HEAD
        "Couldn't load C coded extension module.")
=======
            "Couldn't load C coded extension module for FD time steps")

>>>>>>> 3c9d3639
    _apply_damping = not_implemented
    _apply_damping3 = not_implemented
    _step_elastic_sh = not_implemented
    _step_elastic_psv = not_implemented
    _xz2ps = not_implemented
    _nonreflexive_sh_boundary_conditions = not_implemented
    _nonreflexive_psv_boundary_conditions = not_implemented
    _step_scalar = not_implemented
    _step_scalar3_esg = not_implemented
    _reflexive_scalar_boundary_conditions = not_implemented
    _reflexive_scalar3_boundary_conditions = not_implemented

# Finite differences wave equation support geometric classes ICoord3 and ICoord2

class ICoord3(object):
    """
    Base class for objects having index and coordinate support in 3D regular grids.

    Parameters:

    * coords : (x, y, z)
        The x, y, z coordinate
    * area : [xmin, xmax, ymin, ymax, zmin, zmax]
        The extends of the 3D regular grid
    * shape : (nz, ny, nx)
        The number of nodes in the 3D regular grid

    Being *grid3* a 3D regular grid  you can set a value as

    obj = _ICoord3(5, 5, 5, area=(100, 100, 100), shape(10,10,10))
    grid3[obj.indexes] = value

    """

    def __init__(self, x, y, z, area, shape):
        nz, ny, nx = shape
        x1, x2, y1, y2, z1, z2 = area
        dz, dy, dx = (z2 - z1) / (nz - 1), (y2 - y1) / (ny - 1), (x2 - x1) / (nx - 1)
        self.k = int(round((z - area[4]) / dz))
        self.j = int(round((y - area[2]) / dx))
        self.i = int(round((x - area[0]) / dx))
        self.x, self.y, self.z = x, y, z

    def coords(self):
        """
        The real world x, y, z coordinates.

        Returns:

        * (x, y, z) : tuple
            The x, y, z coordinates

        """
        return (self.x, self.y, self.z)

    def indexes(self):
        """
        The indexes coordinates in the regular grid.
        It's the inverted canonical form (k, j, i)

        Returns:

        * (k,j,i) : tuple
            The k,j,i grid coordinates

        """
        return (self.k, self.j, self.i)


class ICoord2(object):
    """
    Base class for objects having index and coordinate support in 2D regular grids.

    Parameters:

    * coords : (x, z)
        The x, z coordinate
    * area : [xmin, xmax, zmin, zmax]
        The extends of the 2D regular grid
    * shape : (nz, nx)
        The number of nodes in the 2D regular grid

    Being *grid2* a 2D regular grid  you can set a value as

    obj = _ICoord2(5, 5, area=(100, 100), shape(10,10))
    grid2[obj.indexes] = value

    """

    def __init__(self, x, z, area, shape):
        nz, nx = shape
        x1, x2, z1, z2 = area
        dz, dx = (z2 - z1) / (nz - 1), (x2 - x1) / (nx - 1)
        self.k = int(round((z - area[2]) / dz))
        self.i = int(round((x - area[0]) / dx))
        self.x, self.z = x, z

    def coords(self):
        """
        The real world x, z coordinates.

        Returns:

        * (x, z) : tuple
            The x, z coordinates

        """
        return (self.x, self.z)

    def indexes(self):
        """
        The indexes coordinates in the regular grid.
        It's the inverted canonical form (k, i)

        Returns:

        * (k, i) : tuple
            The k, i grid coordinates

        """
        return (self.k, self.i)


class MexHatSource(object):
    r"""
    A wave source that vibrates as a Mexican hat (Ricker) wavelet.
    Supports 3D or 2D regular grids.

    .. math::

        \psi(t) = A(1 - 2 \pi^2 f^2 t^2)exp(-\pi^2 f^2 t^2)

    Parameters:

    * coords: (x, z) or (x, y, z)
        The x, z or (x, y, z) coordinates of the source
    * area : [xmin, xmax, zmin, zmax] or [xmin, xmax, ymin, ymax, zmin, zmax]
        The area bounding the finite difference simulation
    * shape : (nz, nx) or (nz, ny, nx)
        The number of nodes in the finite difference grid
    * amp : float
        The amplitude of the source (:math:`A`)
    * frequency : float
        The peak frequency of the wavelet
    * delay : float
        The delay before the source start default = 3.5/frequency
        to start with amplitude close to 0

    """

    def __init__(self, coords, area, shape, amp, frequency, delay=None):
        if coords is None:
            self.indexes = None
            self.coordinates = None
            self.indexes = None
        elif len(coords) == 3:
            self.coordinates = ICoord3(coords[0], coords[1], coords[2], area, shape)
            self.indexes = self.coordinates.indexes
            self.coords = self.coordinates.coords
        else:
            self.coordinates = ICoord2(coords[0], coords[1], area, shape)
            self.indexes = self.coordinates.indexes
            self.coords = self.coordinates.coords
        self.amp = amp
        self.frequency = frequency
        self.f2 = frequency ** 2
        if delay is None:  # default behavior
            delay = 3.5/frequency
        self.delay = delay

    def __call__(self, time):
        t2 = (time - self.delay) ** 2
        pi2 = numpy.pi ** 2
        psi = self.amp * ((1 - 2 * pi2 * self.f2 * t2) *
                          numpy.exp(-pi2 * self.f2 * t2))
        return psi

    @classmethod
    def simple(cls, amp, frequency, delay=None):
        """
        Creates a Simple Source class without grid information

        Parameters:

        * amp : float
        The amplitude of the source (:math:`A`)
        * frequency : float
        The peak frequency of the wavelet
        * delay : float
        The delay before the source start.
        Default start with amplitude close to 0

        Usage:

        MexHatSource.simple(1, 20.2)

        """
        return cls(None, None, None, amp, frequency, delay)


class SinSqrSource(MexHatSource):
    r"""
    A wave source that vibrates as a sine squared function.

    This source vibrates for a time equal to one period (T).

    .. math::

        \psi(t) = A\sin\left(t\frac{2\pi}{T}\right)^2

    Parameters:

    * x, z : float
        The x, z coordinates of the source
    * area : [xmin, xmax, zmin, zmax]
        The area bounding the finite difference simulation
    * shape : (nz, nx)
        The number of nodes in the finite difference grid
    * amp : float
        The amplitude of the source (:math:`A`)
    * frequency : float
        The frequency of the source
    * delay : float
        The delay before the source start default = 3.5/frequency
        to start with amplitude close to 0

    """

    def __init__(self, x, z, area, shape, amp, frequency, delay=None):
        super(SinSqrSource, self).__init__((x, z), area, shape, amp,
                                           frequency, delay)
        self.wlength = 1. / frequency

    def __call__(self, time):
        t = time - self.delay
        if t + self.delay > self.wlength:
            return 0
        psi = self.amp * numpy.sin(2. * numpy.pi * t / float(self.wlength)) ** 2
        return psi


def blast_source(x, z, area, shape, amp, frequency, delay=None,
                 sourcetype=MexHatSource):
    """
    Uses several MexHatSources to create a blast source that pushes in all
    directions.

    Parameters:

    * x, z : float
        The x, z coordinates of the source
    * area : [xmin, xmax, zmin, zmax]
        The area bounding the finite difference simulation
    * shape : (nz, nx)
        The number of nodes in the finite difference grid
    * amp : float
        The amplitude of the source
    * frequency : float
        The frequency of the source
    * delay : float
        The delay before the source starts
    * sourcetype : source class
        The type of source to use, like
        :class:`~fatiando.seismic.wavefd.MexHatSource`.

    Returns:

    * [xsources, zsources]
        Lists of sources for x- and z-displacements

    """
    nz, nx = shape
    xsources, zsources = [], []
    center = sourcetype((x, z), area, shape, amp, frequency, delay)
    i, j = center.indexes()
    tmp = numpy.sqrt(2)
    locations = [[i - 1, j - 1, -amp, -amp], [i - 1, j, 0, -tmp * amp], [i - 1, j + 1, amp, -amp],
                 [i, j - 1, -tmp * amp, 0], [i, j + 1, tmp * amp, 0],
                 [i + 1, j - 1, -amp, amp], [i + 1, j, 0, tmp * amp], [i + 1, j + 1, amp, amp]]
    locations = [[i, j, xamp, zamp] for i, j, xamp, zamp in locations
                 if i >= 0 and i < nz and j >= 0 and j < nx]
    for i, j, xamp, zamp in locations:
        xsrc = sourcetype((x, z), area, shape, xamp, frequency, delay)
        xsrc.i, xsrc.j = i, j
        zsrc = sourcetype((x, z), area, shape, zamp, frequency, delay)
        zsrc.i, zsrc.j = i, j
        xsources.append(xsrc)
        zsources.append(zsrc)
    return xsources, zsources


class GaussSource(MexHatSource):
    r"""
    A wave source that vibrates as a Gaussian derivative wavelet.
    Supports 3D or 2D regular grids.

    .. math::

        \psi(t) = A 2 \sqrt{e}\ f\ t\ e^\left(-2t^2f^2\right)

    * coords: (x, z) or (x, y, z)
        The x, z or (x, y, z) coordinates of the source
    * area : [xmin, xmax, zmin, zmax] or [xmin, xmax, ymin, ymax, zmin, zmax]
        The area bounding the finite difference simulation
    * shape : (nz, nx) or (nz, ny, nx)
        The number of nodes in the finite difference grid
    * amp : float
        The amplitude of the source (:math:`A`)
    * frequency : float
        The peak frequency of the wavelet
    * delay : float
        The delay before the source start default = 3.0/frequency
        to start with amplitude close to 0

    """

    def __init__(self, coords, area, shape, amp, frequency, delay=None):
        if delay is None:
            delay = 3.0/frequency
        super(GaussSource, self).__init__(coords, area, shape, amp,
                                          frequency, delay)

    def __call__(self, time):
        t = time - self.delay
        psi = self.amp * ((2 * numpy.sqrt(numpy.e) * self.frequency)
                          * t * numpy.exp(-2 * (t ** 2) * self.f2)
        )
        return psi


def lame_lamb(pvel, svel, dens):
    r"""
    Calculate the Lame parameter :math:`\lambda` P and S wave velocities
    (:math:`\alpha` and :math:`\beta`) and the density (:math:`\rho`).

    .. math::

        \lambda = \alpha^2 \rho - 2\beta^2 \rho

    Parameters:

    * pvel : float or array
        The P wave velocity
    * svel : float or array
        The S wave velocity
    * dens : float or array
        The density

    Returns:

    * lambda : float or array
        The Lame parameter

    Examples::

        >>> print lame_lamb(2000, 1000, 2700)
        5400000000
        >>> import numpy as np
        >>> pv = np.array([2000, 3000])
        >>> sv = np.array([1000, 1700])
        >>> dens = np.array([2700, 3100])
        >>> print lame_lamb(pv, sv, dens)
        [5400000000 9982000000]

    """
    lamb = dens * pvel ** 2 - 2 * dens * svel ** 2
    return lamb


def lame_mu(svel, dens):
    r"""
    Calculate the Lame parameter :math:`\mu` from S wave velocity
    (:math:`\beta`) and the density (:math:`\rho`).

    .. math::

        \mu = \beta^2 \rho

    Parameters:

    * svel : float or array
        The S wave velocity
    * dens : float or array
        The density

    Returns:

    * mu : float or array
        The Lame parameter

    Examples::

        >>> print lame_mu(1000, 2700)
        2700000000
        >>> import numpy as np
        >>> sv = np.array([1000, 1700])
        >>> dens = np.array([2700, 3100])
        >>> print lame_mu(sv, dens)
        [2700000000 8959000000]

    """
    mu = dens * svel ** 2
    return mu


def _add_pad(array, pad, shape):
    """
    Pad the 2d/3d array with the values of the borders
    """
    if len(shape) == 2:
        array_pad = numpy.zeros(shape, dtype=numpy.float)
        array_pad[:-pad, pad:-pad] = array  # copy stuffing
        for i in xrange(pad):  # x direction laterals
            array_pad[:-pad, i] = array[:, 0]  # x=0 replicated left
            array_pad[:-pad, -(i + 1)] = array[:, -1]  # x=-1 replicated right
        for k in xrange(pad):  # z depth, last z copied down
            array_pad[-(pad - k), :] = array_pad[-(pad + 1), :]
        return array_pad
    else:  # 3D regular cube i (north), j(east), k (down)
        array_pad = numpy.zeros(shape, dtype=numpy.float)
        array_pad[:-pad, pad:-pad, pad:-pad] = array  # copy stuffing
        # copy every (y,z) plane's
        for i in xrange(pad):  # x direction laterals
            array_pad[:-pad, pad:-pad, i] = array[:, :, 0]  # south
            array_pad[:-pad, pad:-pad, -(i + 1)] = array[:, :, -1]  # north
        for k in xrange(pad):  # x, y planes copied copied down to z
            array_pad[-(pad - k), pad:-pad, :] = array_pad[-(pad + 1), pad:-pad, :]
        for j in xrange(pad):  # replicate to y padding regions
            array_pad[:, -(j + 1), :] = array_pad[:, -(pad + 1), :]  # east
            array_pad[:, j, :] = array_pad[:, pad, :]  # west
        return array_pad


def scalar(vel, area, dt, iterations, sources, stations=None,
           snapshot=None, padding=50, taper=0.005):
    """

    Simulate scalar waves using an explicit finite differences scheme 4th order
    space. Space increment must be equal in x and z.

    Parameters:

    * vel : 2D-array (defines shape simulation)
        The wave velocity at all the grid nodes
    * area : [xmin, xmax, zmin, zmax]
        The x, z limits of the simulation area, e.g., the shallowest point is
        at zmin, the deepest at zmax.
    * dt : float
        The time interval between iterations
    * iterations : int
        Number of time steps to take
    * sources : list
        A list of the sources of waves
        (see :class:`~fatiando.seismic.wavefd.MexHatSource` for an example
        source)
    * stations : None or list
        If not None, then a list of [x, z] pairs with the x and z coordinates
        of the recording stations. These are physical coordinates, not the
        indexes
    * snapshot : None or int
        If not None, than yield a snapshot of the displacement at every
        *snapshot* iterations.
    * padding : int
        Number of grid nodes to use for the absorbing boundary region
    * taper : float
        The intensity of the Gaussian taper function used for the absorbing
        boundary conditions

    Yields:

    * i, u, seismograms : int, 2D-array and list of 1D-arrays
        The current iteration, the scalar quantity disturbed
        and a list of the scalar quantity disturbed recorded at each
        station until the current iteration.

    """

    nz, nx = numpy.shape(vel)  # get simulation dimensions
    x1, x2, z1, z2 = area
    dz, dx = (z2 - z1) / (nz - 1), (x2 - x1) / (nx - 1)

    if dz != dx:
        raise ValueError('Space increment must be equal in x and z')

    ds = dz  # dz or dx doesn't matter

    # Get the index of the closest point to the stations and start the
    # seismograms
    if stations is not None:
        stations = [[int(round((z - z1) / ds)), int(round((x - x1) / ds))]
                    for x, z in stations]
        seismograms = [numpy.zeros(iterations) for i in xrange(len(stations))]
    else:
        stations, seismograms = [], []
        # Add some padding to x and z. The padding region is where the wave is
    # absorbed
    pad = int(padding)
    nx += 2 * pad
    nz += pad
    # Pad the velocity as well
    vel_pad = _add_pad(vel, pad, (nz, nx))
    # Pack the particle position u at 2 different times in one 3d array
    # u[0] = u(t-1)
    # u[1] = u(t)
    # The next time step overwrites the t-1 panel
    u = numpy.zeros((2, nz, nx), dtype=numpy.float)
    # Compute and yield the initial solutions
    for src in sources:
        i, j = src.indexes()
        u[1, i, j + pad] += -((vel[i, j] * dt) ** 2) * src(0)
        # Update seismograms
    for station, seismogram in zip(stations, seismograms):
        i, j = station
        seismogram[0] = u[1, i, j + pad]
    if snapshot is not None:
        yield 0, u[1, :-pad, pad:-pad], seismograms
    for iteration in xrange(1, iterations):
        t, tm1 = iteration % 2, (iteration + 1) % 2
        tp1 = tm1
        _step_scalar(u[tp1], u[t], u[tm1], 2, nx - 2, 2, nz - 2,
                     dt, ds, vel_pad)
        # forth order +2-2 indexes needed
        # Damp the regions in the padding to make waves go to infinity
        _apply_damping(u[t], nx, nz, pad, taper)
        # not PML yet or anything similar
        _reflexive_scalar_boundary_conditions(u[tp1], nx, nz)
        # Damp the regions in the padding to make waves go to infinity
        _apply_damping(u[tp1], nx, nz, pad, taper)
        for src in sources:
            i, j = src.indexes()
            u[tp1, i, j + pad] += -((vel[i, j] * dt) ** 2) * src(iteration * dt)
            # Update seismograms
        for station, seismogram in zip(stations, seismograms):
            i, j = station
            seismogram[iteration] = u[tp1, i, j + pad]
        if snapshot is not None and iteration % snapshot == 0:
            yield iteration, u[tp1, :-pad, pad:-pad], seismograms
    yield iteration, u[tp1, :-pad, pad:-pad], seismograms


def scalar3_esg(c, density, area, dt, iterations, sources, stations=None,
                snapshot=None, padding=20, taper=0.005):
    """
    Simulate 3D acoustic waves using the Equivalent Staggered Grid (ESG) finite
    differences scheme of Di Bartolo et al. (2012).

    This is an iterator. It yields a panel of $u$ pressure and a list
    of arrays with recorded pressure perturbations in a time series.
    Parameter *snapshot* controls how often the iterator yields. The default
    is only at the end, so only the final panel and full time series are
    yielded.

    Uses absorbing boundary conditions (Gaussian taper) in the lower, left and
    right boundaries. The top implements a free-surface boundary condition.

    Parameters:

    * c : 3D-array
        The velocity 
    * density : 3D-array
        The value of the density at all the grid nodes
    * area : [xmin, xmax, ymin, ymax, zmin, zmax]
        The x, y, z limits of the simulation area, e.g., the shallowest point is
        at zmin, the deepest at zmax. While x and y are surface coordinates.
    * dt : float
        The time interval between iterations
    * iterations : int
        Number of time steps to take
    * sources : list
        A list of the sources of waves
        (see :class:`~fatiando.seismic.wavefd.GaussSource` for an example
        source)
    * stations : None or list
        If not None, then a list of [x, y, z] pairs with the (x,y,z) 
        coordinates of the recording stations. 
        These are physical coordinates, not the indexes
    * snapshot : None or int
        If not None, than yield a snapshot of the displacement at every
        *snapshot* iterations.
    * padding : int
        Number of grid nodes to use for the absorbing boundary region
    * taper : float
        The intensity of the Gaussian taper function used for the absorbing
        boundary conditions

    Yields:

    * t, pt, seismograms : int, 3D-array and list of 1D-arrays
        The current iteration, the pressure disturbance and a list 
        of the displacements recorded at each station until the
        current iteration.

    """
    if c.shape != density.shape:
        raise ValueError('Density and velocity grids should have same shape')

    b = 1./density  # turn density in buoyancy its inverse
    kmod = density*c**2  # get kappa compression modulus
    del density, c  # must be done in huge grid cases
    x1, x2, y1, y2, z1, z2 = area
    nz, ny, nx = b.shape
    dz, dy, dx = (z2 - z1) / (nz - 1), (y2 - y1) / (ny - 1), (x2 - x1) / (nx - 1)
    # Get the index of the closest point to the stations and start the
    # seismograms
    if stations is not None:  # turn stations coordinates to indexes
        stations = [[int(round((z - z1) / dz)), int(round((y - y1) / dx)),
                     int(round(x - x1) / dx)] for x, y, z in stations]
        seismograms = [numpy.zeros(iterations) for i in xrange(len(stations))]
    else:
        stations, seismograms = [], []
        # Add some padding to x, y and z. The padding region is where the wave is
    # absorbed
    pad = int(padding)
    nx += 2 * pad
    ny += 2 * pad
    nz += pad
    b_pad = _add_pad(b, pad, (nz, ny, nx))
    kmod_pad = _add_pad(kmod, pad, (nz, ny, nx))
    # Pack the particle position u at 2 different times in one 3d array
    # u[0] = u(t-1)
    # u[1] = u(t)
    # The next time step overwrites the t-1 panel
    u = numpy.zeros((2, nz, ny, nx), dtype=numpy.float)
    # Compute and yield the initial solutions
    for src in sources:
        k, j, i = src.indexes()
        # TODO improve to better version of second source derivative
        d2src = numpy.diff(src(numpy.linspace(0., iterations * dt, iterations)), n=2)
        d2src = numpy.append(d2src, [0., 0.]) / dt ** 2  # due difference 2nd
        src.d2src = d2src
        u[1, k, j + pad, i + pad] += kmod[k, j, i] * (dt ** 2) * src.d2src[0]
    # Update seismograms
    for station, seismogram in zip(stations, seismograms):
        k, j, i = station
        seismogram[0] = u[1, k, j + pad, i + pad]
    if snapshot is not None:
        yield 0, u[1, :-pad, pad:-pad, pad:-pad], seismograms
    for iteration in xrange(1, iterations):
        t, tm1 = iteration % 2, (iteration + 1) % 2
        tp1 = tm1
        _step_scalar3_esg(u[tp1], u[t], u[tm1], 3, nx - 3, 3, ny - 3,
                          3, nz - 3, dt, dx, dy, dz, b_pad, kmod_pad)
        _apply_damping3(u[t], nx, ny, nz, pad, taper)
        # not PML yet or anything similar
        _reflexive_scalar3_boundary_conditions(u[tp1], nx, ny, nz)
        _apply_damping3(u[tp1], nx, ny, nz, pad, taper)
        for src in sources:
            k, j, i = src.indexes()
            u[tp1, k, j + pad, i + pad] += ((dt ** 2) * kmod[k, j, i] *
                                            src.d2src[iteration])
        # Update seismograms
        for station, seismogram in zip(stations, seismograms):
            k, j, i = station
            seismogram[iteration] = u[tp1, k, j + pad, i + pad]
        if snapshot is not None and iteration % snapshot == 0:
            yield iteration, u[tp1, :-pad, pad:-pad, pad:-pad], seismograms
    yield iteration, u[tp1, :-pad, pad:-pad, pad:-pad], seismograms


def elastic_sh(mu, density, area, dt, iterations, sources, stations=None,
               snapshot=None, padding=50, taper=0.005):
    """
    Simulate SH waves using the Equivalent Staggered Grid (ESG) finite
    differences scheme of Di Bartolo et al. (2012).

    This is an iterator. It yields a panel of $u_y$ displacements and a list
    of arrays with recorded displacements in a time series.
    Parameter *snapshot* controls how often the iterator yields. The default
    is only at the end, so only the final panel and full time series are
    yielded.

    Uses absorbing boundary conditions (Gaussian taper) in the lower, left and
    right boundaries. The top implements a free-surface boundary condition.

    Parameters:

    * mu : 2D-array (shape = *shape*)
        The :math:`\mu` Lame parameter at all the grid nodes
    * density : 2D-array (shape = *shape*)
        The value of the density at all the grid nodes
    * area : [xmin, xmax, zmin, zmax]
        The x, z limits of the simulation area, e.g., the shallowest point is
        at zmin, the deepest at zmax.
    * dt : float
        The time interval between iterations
    * iterations : int
        Number of time steps to take
    * sources : list
        A list of the sources of waves
        (see :class:`~fatiando.seismic.wavefd.MexHatSource` for an example
        source)
    * stations : None or list
        If not None, then a list of [x, z] pairs with the x and z coordinates
        of the recording stations. These are physical coordinates, not the
        indexes
    * snapshot : None or int
        If not None, than yield a snapshot of the displacement at every
        *snapshot* iterations.
    * padding : int
        Number of grid nodes to use for the absorbing boundary region
    * taper : float
        The intensity of the Gaussian taper function used for the absorbing
        boundary conditions

    Yields:

    * t, uy, seismograms : int, 2D-array and list of 1D-arrays
        The current iteration, the particle displacement in the y direction
        and a list of the displacements recorded at each station until the
        current iteration.

    """
    if mu.shape != density.shape:
        raise ValueError('Density and mu grids should have same shape')
    x1, x2, z1, z2 = area
    nz, nx = mu.shape
    dz, dx = (z2 - z1) / (nz - 1), (x2 - x1) / (nx - 1)
    # Get the index of the closest point to the stations and start the
    # seismograms
    if stations is not None:
        stations = [[int(round((z - z1) / dz)), int(round((x - x1) / dx))]
                    for x, z in stations]
        seismograms = [numpy.zeros(iterations) for i in xrange(len(stations))]
    else:
        stations, seismograms = [], []
        # Add some padding to x and z. The padding region is where the wave is
    # absorbed
    pad = int(padding)
    nx += 2 * pad
    nz += pad
    mu_pad = _add_pad(mu, pad, (nz, nx))
    dens_pad = _add_pad(density, pad, (nz, nx))
    # Pack the particle position u at 2 different times in one 3d array
    # u[0] = u(t-1)
    # u[1] = u(t)
    # The next time step overwrites the t-1 panel
    u = numpy.zeros((2, nz, nx), dtype=numpy.float)
    # Compute and yield the initial solutions
    for src in sources:
        i, j = src.indexes()
        u[1, i, j + pad] += (dt ** 2 / density[i, j]) * src(0)
        # Update seismograms
    for station, seismogram in zip(stations, seismograms):
        i, j = station
        seismogram[0] = u[1, i, j + pad]
    if snapshot is not None:
        yield 0, u[1, :-pad, pad:-pad], seismograms
    for iteration in xrange(1, iterations):
        t, tm1 = iteration % 2, (iteration + 1) % 2
        tp1 = tm1
        _step_elastic_sh(u[tp1], u[t], u[tm1], 3, nx - 3, 3, nz - 3, dt, dx,
                         dz, mu_pad, dens_pad)
        _apply_damping(u[t], nx, nz, pad, taper)
        _nonreflexive_sh_boundary_conditions(u[tp1], u[t], nx, nz, dt, dx, dz,
                                             mu_pad, dens_pad)
        _apply_damping(u[tp1], nx, nz, pad, taper)
        for src in sources:
            i, j = src.indexes()
            u[tp1, i, j + pad] += (dt ** 2 / density[i, j]) * src(iteration * dt)
            # Update seismograms
        for station, seismogram in zip(stations, seismograms):
            i, j = station
            seismogram[iteration] = u[tp1, i, j + pad]
        if snapshot is not None and iteration % snapshot == 0:
            yield iteration, u[tp1, :-pad, pad:-pad], seismograms
    yield iteration, u[tp1, :-pad, pad:-pad], seismograms


def elastic_psv(mu, lamb, density, area, dt, iterations, sources,
                stations=None, snapshot=None, padding=50, taper=0.002, xz2ps=False):
    """
    Simulate P and SV waves using the Parsimonious Staggered Grid (PSG) finite
    differences scheme of Luo and Schuster (1990).

    This is an iterator. It yields panels of $u_x$ and $u_z$ displacements
    and a list of arrays with recorded displacements in a time series.
    Parameter *snapshot* controls how often the iterator yields. The default
    is only at the end, so only the final panel and full time series are
    yielded.

    Uses absorbing boundary conditions (Gaussian taper) in the lower, left and
    right boundaries. The top implements the free-surface boundary condition
    of Vidale and Clayton (1986).

    Parameters:

    * mu : 2D-array (shape = *shape*)
        The :math:`\mu` Lame parameter at all the grid nodes
    * lamb : 2D-array (shape = *shape*)
        The :math:`\lambda` Lame parameter at all the grid nodes
    * density : 2D-array (shape = *shape*)
        The value of the density at all the grid nodes
    * area : [xmin, xmax, zmin, zmax]
        The x, z limits of the simulation area, e.g., the shallowest point is
        at zmin, the deepest at zmax.
    * dt : float
        The time interval between iterations
    * iterations : int
        Number of time steps to take
    * sources : [xsources, zsources] : lists
        A lists of the sources of waves for the particle movement in the x and
        z directions
        (see :class:`~fatiando.seismic.wavefd.MexHatSource` for an example
        source)
    * stations : None or list
        If not None, then a list of [x, z] pairs with the x and z coordinates
        of the recording stations. These are physical coordinates, not the
        indexes!
    * snapshot : None or int
        If not None, than yield a snapshot of the displacements at every
        *snapshot* iterations.
    * padding : int
        Number of grid nodes to use for the absorbing boundary region
    * taper : float
        The intensity of the Gaussian taper function used for the absorbing
        boundary conditions
    * xz2ps : True or False
        If True, will yield P and S wave panels instead of ux, uz. See
        :func:`~fatiando.seismic.wavefd.xz2ps`.

    Yields:

    * [t, ux, uz, xseismograms, zseismograms]
        The current iteration, the particle displacements in the x and z
        directions, lists of arrays containing the displacements recorded at
        each station until the current iteration.

    References:

    Vidale, J. E., and R. W. Clayton (1986), A stable free-surface boundary
    condition for two-dimensional elastic finite-difference wave simulation,
    Geophysics, 51(12), 2247-2249.

    """
    if mu.shape != lamb.shape != density.shape:
        raise ValueError('Density lambda, and mu grids should have same shape')
    x1, x2, z1, z2 = area
    nz, nx = mu.shape
    dz, dx = (z2 - z1) / (nz - 1), (x2 - x1) / (nx - 1)
    xsources, zsources = sources
    # Get the index of the closest point to the stations and start the
    # seismograms
    if stations is not None:
        stations = [[int(round((z - z1) / dz)), int(round((x - x1) / dx))]
                    for x, z in stations]
        xseismograms = [numpy.zeros(iterations) for i in xrange(len(stations))]
        zseismograms = [numpy.zeros(iterations) for i in xrange(len(stations))]
    else:
        stations, xseismograms, zseismograms = [], [], []
        # Add padding to have an absorbing region to simulate an infinite medium
    pad = int(padding)
    nx += 2 * pad
    nz += pad
    mu_pad = _add_pad(mu, pad, (nz, nx))
    lamb_pad = _add_pad(lamb, pad, (nz, nx))
    dens_pad = _add_pad(density, pad, (nz, nx))
    # Pre-compute the matrices required for the free-surface boundary
    dzdx = dz / dx
    identity = scipy.sparse.identity(nx)
    B = scipy.sparse.eye(nx, nx, k=1) - scipy.sparse.eye(nx, nx, k=-1)
    gamma = scipy.sparse.spdiags(lamb_pad[0] / (lamb_pad[0] + 2 * mu_pad[0]), [0],
                                 nx, nx)
    Mx1 = identity - 0.0625 * (dzdx ** 2) * B * gamma * B
    Mx2 = identity + 0.0625 * (dzdx ** 2) * B * gamma * B
    Mx3 = 0.5 * dzdx * B
    Mz1 = identity - 0.0625 * (dzdx ** 2) * gamma * B * B
    Mz2 = identity + 0.0625 * (dzdx ** 2) * gamma * B * B
    Mz3 = 0.5 * dzdx * gamma * B
    # Compute and yield the initial solutions
    ux = numpy.zeros((2, nz, nx), dtype=numpy.float)
    uz = numpy.zeros((2, nz, nx), dtype=numpy.float)
    if xz2ps:
        p, s = numpy.empty_like(mu), numpy.empty_like(mu)
    for src in xsources:
        i, j = src.indexes()
        ux[1, i, j + pad] += (dt ** 2 / density[i, j]) * src(0)
    for src in zsources:
        i, j = src.indexes()
        uz[1, i, j + pad] += (dt ** 2 / density[i, j]) * src(0)
        # Update seismograms
    for station, xseis, zseis in zip(stations, xseismograms, zseismograms):
        i, j = station
        xseis[0] = ux[1, i, j + pad]
        zseis[0] = uz[1, i, j + pad]
    if snapshot is not None:
        if xz2ps:
            _xz2ps(ux[1, :-pad, pad:-pad], uz[1, :-pad, pad:-pad], p, s,
                   p.shape[1], p.shape[0], dx, dz)
            yield [0, p, s, xseismograms, zseismograms]
        else:
            yield [0, ux[1, :-pad, pad:-pad], uz[1, :-pad, pad:-pad],
                   xseismograms, zseismograms]
    for iteration in xrange(1, iterations):
        t, tm1 = iteration % 2, (iteration + 1) % 2
        tp1 = tm1
        _step_elastic_psv(ux, uz, tp1, t, tm1, 1, nx - 1, 1, nz - 1, dt, dx,
                          dz, mu_pad, lamb_pad, dens_pad)
        _apply_damping(ux[t], nx, nz, pad, taper)
        _apply_damping(uz[t], nx, nz, pad, taper)
        # Free-surface boundary conditions
        ux[tp1, 0, :] = scipy.sparse.linalg.spsolve(Mx1,
                                                    Mx2 * ux[tp1, 1, :] + Mx3 * uz[tp1, 1, :])
        uz[tp1, 0, :] = scipy.sparse.linalg.spsolve(Mz1,
                                                    Mz2 * uz[tp1, 1, :] + Mz3 * ux[tp1, 1, :])
        _nonreflexive_psv_boundary_conditions(ux, uz, tp1, t, tm1, nx, nz, dt,
                                              dx, dz, mu_pad, lamb_pad, dens_pad)
        _apply_damping(ux[tp1], nx, nz, pad, taper)
        _apply_damping(uz[tp1], nx, nz, pad, taper)
        for src in xsources:
            i, j = src.indexes()
            ux[tp1, i, j + pad] += (dt ** 2 / density[i, j]) * src(iteration * dt)
        for src in zsources:
            i, j = src.indexes()
            uz[tp1, i, j + pad] += (dt ** 2 / density[i, j]) * src(iteration * dt)
        for station, xseis, zseis in zip(stations, xseismograms, zseismograms):
            i, j = station
            xseis[iteration] = ux[tp1, i, j + pad]
            zseis[iteration] = uz[tp1, i, j + pad]
        if snapshot is not None and iteration % snapshot == 0:
            if xz2ps:
                _xz2ps(ux[tp1, :-pad, pad:-pad], uz[tp1, :-pad, pad:-pad], p,
                       s, p.shape[1], p.shape[0], dx, dz)
                yield [iteration, p, s, xseismograms, zseismograms]
            else:
                yield [iteration, ux[tp1, :-pad, pad:-pad],
                       uz[tp1, :-pad, pad:-pad], xseismograms, zseismograms]
    if xz2ps:
        _xz2ps(ux[tp1, :-pad, pad:-pad], uz[tp1, :-pad, pad:-pad], p,
               s, p.shape[1], p.shape[0], dx, dz)
        yield [iteration, p, s, xseismograms, zseismograms]
    else:
        yield [iteration, ux[tp1, :-pad, pad:-pad], uz[tp1, :-pad, pad:-pad],
               xseismograms, zseismograms]


def xz2ps(ux, uz, area):
    r"""
    Convert the x and z displacements into representations of P and S waves
    using the divergence and curl, respectively, after Kennett (2002, pp 57)

    .. math::

        P: \frac{\partial u_x}{\partial x} + \frac{\partial u_z}{\partial z}

    .. math::

        S: \frac{\partial u_x}{\partial z} - \frac{\partial u_z}{\partial x}

    Parameters:

    * ux, uz : 2D-arrays
        The x and z displacement panels
    * area : [xmin, xmax, zmin, zmax]
        The x, z limits of the simulation area, e.g., the shallowest point is
        at zmin, the deepest at zmax.

    Returns:

    * p, s : 2D-arrays
        Panels corresponding to P and S wave components


    References:

    Kennett, B. L. N. (2002), The Seismic Wavefield: Volume 2, Interpretation
    of Seismograms on Regional and Global Scales, Cambridge University Press.

    """
    if ux.shape != uz.shape:
        raise ValueError('ux and uz grids should have same shape')
    x1, x2, z1, z2 = area
    nz, nx = ux.shape
    dz, dx = (z2 - z1) / (nz - 1), (x2 - x1) / (nx - 1)
    p, s = numpy.empty_like(ux), numpy.empty_like(ux)
    _xz2ps(ux, uz, p, s, nx, nz, dx, dz)
    return p, s


def maxdt(area, shape, maxvel):
    """
    Calculate the maximum time step that can be used in the simulation.
    2D/3D Uses the result of the Von Neumann type analysis of Di Bartolo et al.
    (2012) from Saenger et al. 2000.

    Parameters:

    * area : [xmin, xmax, zmin, zmax] or  [xmin, xmax, ymin, ymax, zmin, zmax]
        The x, z limits of the simulation area, e.g., the shallowest point is
        at zmin, the deepest at zmax.
    * shape : (nz, nx) or (nz, ny, nx)
        The number of nodes in the finite difference grid
    * maxvel : float
        The maximum velocity in the medium

    Returns:

    * maxdt : float
        The maximum time step

    """
    if len(shape) == 2:
        x1, x2, z1, z2 = area
        nz, nx = shape
        spacing = min([(x2 - x1) / (nx - 1), (z2 - z1) / (nz - 1)])
        #factor = 1./(numpy.sqrt(2)*7./6)
        return 0.606 * spacing / maxvel
    else:  # 3D
        x1, x2, y1, y2, z1, z2 = area
        nz, ny, nx = shape
        spacing = min([(x2 - x1) / (nx - 1), (y2 - y1) / (ny - 1), (z2 - z1) / (nz - 1)])
        factor = 1./(numpy.sqrt(3)*7./6)
        factor -= 5*factor/100.  # 5% smaller to guarantee criteria
        # the closer to stability criteria the better the convergence
        return factor * spacing / maxvel

def scalar_maxdt(area, shape, maxvel):
    r"""
    Calculate the maximum time step that can be used in the
    FD scalar simulation with 4th order space 1st time backward.

    References

    Alford R.M., Kelly K.R., Boore D.M. (1974) Accuracy of finite-difference
    modeling of the acoustic wave equation Geophysics, 39 (6), P. 834-842

    Chen, Jing-Bo (2011) A stability formula for Lax-Wendroff methods
    with fourth-order in time and general-order in space for
    the scalar wave equation Geophysics, v. 76, p. T37-T42

    Convergence

    .. math::

         \Delta t \leq \frac{2 \Delta s}{ V \sqrt{\sum_{a=-N}^{N} (|w_a^1| +
         |w_a^2|)}}
         = \frac{ \Delta s \sqrt{3}}{ V_{max} \sqrt{8}}

    Where w_a are the centered differences weights

    Parameters:

    * area : [xmin, xmax, zmin, zmax]
        The x, z limits of the simulation area, e.g., the shallowest point is
        at zmin, the deepest at zmax.
    * shape : (nz, nx)
        The number of nodes in the finite difference grid
    * maxvel : float
        The maximum velocity in the medium

    Returns:

    * maxdt : float
        The maximum time step

    """
    x1, x2, z1, z2 = area
    nz, nx = shape
    spacing = min([(x2 - x1) / (nx - 1), (z2 - z1) / (nz - 1)])
    factor = numpy.sqrt(3. / 8.)
    factor -= factor / 100. # 1% smaller to guarantee criteria
    # the closer to stability criteria the better the convergence
    return factor * spacing / maxvel<|MERGE_RESOLUTION|>--- conflicted
+++ resolved
@@ -144,12 +144,8 @@
 except:
     def not_implemented(*args, **kwargs):
         raise NotImplementedError(
-<<<<<<< HEAD
-        "Couldn't load C coded extension module.")
-=======
             "Couldn't load C coded extension module for FD time steps")
 
->>>>>>> 3c9d3639
     _apply_damping = not_implemented
     _apply_damping3 = not_implemented
     _step_elastic_sh = not_implemented
