--- conflicted
+++ resolved
@@ -133,13 +133,10 @@
         >>> for i in l:
         ...     print i,
         0.0 0.0 0.0 42.0 0.0
-<<<<<<< HEAD
-=======
         >>> l2 = SparseList(4, elements={1:3.2, 3:2.8})
         >>> for i in l2:
         ...     print i,
         0.0 3.2 0.0 2.8
->>>>>>> 692ef45f
         
     """
 
